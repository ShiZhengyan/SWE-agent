--- conflicted
+++ resolved
@@ -64,11 +64,8 @@
 RUN cd /opt && git clone https://github.com/RsaCtfTool/RsaCtfTool.git && apt-get install -y libgmp3-dev libmpc-dev && cd RsaCtfTool && pip3 install -r "requirements.txt"
 COPY docker/number_theory__fixed /opt/RsaCtfTool/lib/number_theory.py
 ENV PATH=$PATH:/opt/RsaCtfTool
-<<<<<<< HEAD
 ENV PYTHONUNBUFFERED=1
-=======
 ENV PWNLIB_NOTERM=1
->>>>>>> c5d92258
 
 WORKDIR /
 
